# -*- coding: utf-8 -*-
from __future__ import absolute_import
import numpy as np

from .. import backend as K
from .. import activations, initializations
from ..layers.core import MaskedLayer


class Recurrent(MaskedLayer):
    input_ndim = 3

    def __init__(self, weights=None,
                 return_sequences=False, input_dim=None,
                 input_length=None, go_backwards=False,
                 stateful=False, **kwargs):
        self.return_sequences = return_sequences
        self.initial_weights = weights
        self.go_backwards = go_backwards
        self.stateful = stateful

        self.input_dim = input_dim
        self.input_length = input_length
        if self.input_dim:
            kwargs['input_shape'] = (self.input_length, self.input_dim)
        super(Recurrent, self).__init__(**kwargs)

    def get_output_mask(self, train=False):
        if self.return_sequences:
            return super(Recurrent, self).get_output_mask(train)
        else:
            return None

    @property
    def output_shape(self):
        input_shape = self.input_shape
        if self.return_sequences:
            return (input_shape[0], input_shape[1], self.output_dim)
        else:
            return (input_shape[0], self.output_dim)

    def step(self, x, states):
        raise NotImplementedError

    def get_output(self, train=False):
        # input shape: (nb_samples, time (padded with zeros), input_dim)
        X = self.get_input(train)
        assert K.ndim(X) == 3

        mask = self.get_output_mask(train)
        if mask:
            # apply mask
            X *= K.expand_dims(mask)
            masking = True
        else:
            masking = False

        if self.stateful:
            initial_states = self.states
        else:
            # build an all-zero tensor of shape (samples, output_dim)
            initial_state = K.zeros_like(X)  # (samples, timesteps, input_dim)
            initial_state = K.sum(initial_state, axis=1)  # (samples, input_dim)
            reducer = K.zeros((self.input_dim, self.output_dim))
            initial_state = K.dot(initial_state, reducer)  # (samples, output_dim)
            initial_states = [initial_state for _ in range(len(self.states))]
        last_output, outputs, states = K.rnn(self.step, X, initial_states,
                                             go_backwards=self.go_backwards,
                                             masking=masking)
        if self.stateful:
            for i in range(len(states)):
                K.set_value(self.states[i], states[i])

<<<<<<< HEAD
        if self.return_sequences:
            return outputs
        else:
            return last_output
=======
        if self.return_sequences and self.go_backwards:
            return outputs[::-1].dimshuffle((1, 0, 2))
        elif self.return_sequences:
            return outputs.dimshuffle((1, 0, 2))
        return outputs[-1]
>>>>>>> febc604f

    def get_config(self):
        config = {"name": self.__class__.__name__,
                  "return_sequences": self.return_sequences,
                  "input_dim": self.input_dim,
                  "input_length": self.input_length,
                  "go_backwards": self.go_backwards,
                  "stateful": self.stateful}
        base_config = super(Recurrent, self).get_config()
        return dict(list(base_config.items()) + list(config.items()))


class SimpleRNN(Recurrent):
    '''
        Fully-connected RNN where the output is to fed back to input.

        Takes inputs with shape:
        (nb_samples, max_sample_length, input_dim)
        (samples shorter than `max_sample_length`
         are padded with zeros at the end)

        and returns outputs with shape:
        if not return_sequences:
            (nb_samples, output_dim)
        if return_sequences:
            (nb_samples, max_sample_length, output_dim)
    '''
    def __init__(self, output_dim,
                 init='glorot_uniform', inner_init='orthogonal',
                 activation='sigmoid', **kwargs):
        self.output_dim = output_dim
        self.init = initializations.get(init)
        self.inner_init = initializations.get(inner_init)
        self.activation = activations.get(activation)
        super(SimpleRNN, self).__init__(**kwargs)

    def build(self):
        input_shape = self.input_shape
        if self.stateful:
            if not input_shape[0]:
                raise Exception('If a RNN is stateful, a complete ' +
                                'input_shape must be provided ' +
                                '(including batch size).')
            self.states = [K.zeros(input_shape[0], self.output_dim)]
        else:
            # initial states: all-zero tensor of shape (output_dim)
            self.states = [None]
        input_dim = input_shape[2]
        self.input_dim = input_dim

        self.W = self.init((input_dim, self.output_dim))
        self.U = self.inner_init((self.output_dim, self.output_dim))
        self.b = K.zeros((self.output_dim))
        self.params = [self.W, self.U, self.b]

        if self.initial_weights is not None:
            self.set_weights(self.initial_weights)
            del self.initial_weights

<<<<<<< HEAD
    def step(self, x, states):
        # states only contains the previous output.
        assert len(states) == 1
        prev_output = states[0]
        h = K.dot(x, self.W) + self.b
        output = self.activation(h * K.dot(prev_output, self.U))
        return output, [output]
=======
    def _step(self, x_t, *args):
        o = x_t
        for i in range(self.depth):
            mask_tmi = args[i]
            h_tmi = args[i + self.depth]
            U_tmi = args[i + 2*self.depth]
            o += mask_tmi*self.inner_activation(T.dot(h_tmi, U_tmi))
        return self.activation(o)

    def get_output(self, train=False):
        X = self.get_input(train)
        padded_mask = self.get_padded_shuffled_mask(train, X, pad=self.depth)
        X = X.dimshuffle((1, 0, 2))

        x = T.dot(X, self.W) + self.b

        if self.depth == 1:
            initial = T.unbroadcast(alloc_zeros_matrix(X.shape[1], self.output_dim), 1)
        else:
            initial = T.unbroadcast(T.unbroadcast(alloc_zeros_matrix(self.depth, X.shape[1], self.output_dim), 0), 2)

        outputs, updates = theano.scan(
            self._step,
            sequences=[x, dict(
                input=padded_mask,
                taps=[(-i) for i in range(self.depth)]
            )],
            outputs_info=[dict(
                initial=initial,
                taps=[(-i-1) for i in range(self.depth)]
            )],
            non_sequences=self.Us,
            truncate_gradient=self.truncate_gradient,
            go_backwards=self.go_backwards)

        if self.return_sequences and self.go_backwards:
            return outputs[::-1].dimshuffle((1, 0, 2))
        elif self.return_sequences:
            return outputs.dimshuffle((1, 0, 2))
        return outputs[-1]
>>>>>>> febc604f

    def get_config(self):
        config = {"output_dim": self.output_dim,
                  "init": self.init.__name__,
                  "inner_init": self.inner_init.__name__,
                  "activation": self.activation.__name__}
        base_config = super(SimpleRNN, self).get_config()
        return dict(list(base_config.items()) + list(config.items()))


class GRU(Recurrent):
    '''
        Gated Recurrent Unit - Cho et al. 2014

        Acts as a spatiotemporal projection,
        turning a sequence of vectors into a single vector.

        Takes inputs with shape:
        (nb_samples, max_sample_length, input_dim)
        (samples shorter than `max_sample_length`
         are padded with zeros at the end)

        and returns outputs with shape:
        if not return_sequences:
            (nb_samples, output_dim)
        if return_sequences:
            (nb_samples, max_sample_length, output_dim)

        References:
            On the Properties of Neural Machine Translation:
            Encoder–Decoder Approaches
                http://www.aclweb.org/anthology/W14-4012
            Empirical Evaluation of Gated Recurrent Neural Networks
            on Sequence Modeling
                http://arxiv.org/pdf/1412.3555v1.pdf
    '''
    def __init__(self, output_dim,
                 init='glorot_uniform', inner_init='orthogonal',
                 activation='sigmoid', inner_activation='hard_sigmoid',
                 **kwargs):
        self.output_dim = output_dim
        self.init = initializations.get(init)
        self.inner_init = initializations.get(inner_init)
        self.activation = activations.get(activation)
        self.inner_activation = activations.get(inner_activation)
        super(GRU, self).__init__(**kwargs)

    def build(self):
        input_shape = self.input_shape
        input_dim = input_shape[2]
        self.input_dim = input_dim
        self.input = K.placeholder(input_shape)

        self.W_z = self.init((input_dim, self.output_dim))
        self.U_z = self.inner_init((self.output_dim, self.output_dim))
        self.b_z = K.zeros((self.output_dim,))

        self.W_r = self.init((input_dim, self.output_dim))
        self.U_r = self.inner_init((self.output_dim, self.output_dim))
        self.b_r = K.zeros((self.output_dim,))

        self.W_h = self.init((input_dim, self.output_dim))
        self.U_h = self.inner_init((self.output_dim, self.output_dim))
        self.b_h = K.zeros((self.output_dim,))

        self.params = [self.W_z, self.U_z, self.b_z,
                       self.W_r, self.U_r, self.b_r,
                       self.W_h, self.U_h, self.b_h]

        if self.stateful:
            if not input_shape[0]:
                raise Exception('If a RNN is stateful, a complete ' +
                                'input_shape must be provided ' +
                                '(including batch size).')
            self.states = [K.zeros(input_shape[0], self.output_dim)]
        else:
            # initial states: all-zero tensor of shape (output_dim)
            self.states = [None]

        if self.initial_weights is not None:
            self.set_weights(self.initial_weights)
            del self.initial_weights

    def step(self, x, states):
        assert len(states) == 1
        x_z = K.dot(x, self.W_z) + self.b_z
        x_r = K.dot(x, self.W_r) + self.b_r
        x_h = K.dot(x, self.W_h) + self.b_h

        h_tm1 = states[0]
        z = self.inner_activation(x_z + K.dot(h_tm1, self.U_z))
        r = self.inner_activation(x_r + K.dot(h_tm1, self.U_r))

<<<<<<< HEAD
        hh = self.inner_activation(x_h + K.dot(r * h_tm1, self.U_h))
        h = z * h_tm1 + (1 - z) * hh
        return h, [h]
=======
        if self.return_sequences and self.go_backwards:
            return outputs[::-1].dimshuffle((1, 0, 2))
        elif self.return_sequences:
            return outputs.dimshuffle((1, 0, 2))
        return outputs[-1]
>>>>>>> febc604f

    def get_config(self):
        config = {"output_dim": self.output_dim,
                  "init": self.init.__name__,
                  "inner_init": self.inner_init.__name__,
                  "activation": self.activation.__name__,
                  "inner_activation": self.inner_activation.__name__}
        base_config = super(GRU, self).get_config()
        return dict(list(base_config.items()) + list(config.items()))


class LSTM(Recurrent):
    '''
        Acts as a spatiotemporal projection,
        turning a sequence of vectors into a single vector.

        Takes inputs with shape:
        (nb_samples, max_sample_length, input_dim)
        (samples shorter than `max_sample_length`
         are padded with zeros at the end)

        and returns outputs with shape:
        if not return_sequences:
            (nb_samples, output_dim)
        if return_sequences:
            (nb_samples, max_sample_length, output_dim)

        For a step-by-step description of the algorithm, see:
        http://deeplearning.net/tutorial/lstm.html

        References:
            Long short-term memory (original 97 paper)
                http://deeplearning.cs.cmu.edu/pdfs/Hochreiter97_lstm.pdf
            Learning to forget: Continual prediction with LSTM
                http://www.mitpressjournals.org/doi/pdf/10.1162/089976600300015015
            Supervised sequence labelling with recurrent neural networks
                http://www.cs.toronto.edu/~graves/preprint.pdf
    '''
    def __init__(self, output_dim,
                 init='glorot_uniform', inner_init='orthogonal',
                 forget_bias_init='one', activation='tanh',
                 inner_activation='hard_sigmoid', **kwargs):
        self.output_dim = output_dim
        self.init = initializations.get(init)
        self.inner_init = initializations.get(inner_init)
        self.forget_bias_init = initializations.get(forget_bias_init)
        self.activation = activations.get(activation)
        self.inner_activation = activations.get(inner_activation)
        super(LSTM, self).__init__(**kwargs)

    def build(self):
        input_shape = self.input_shape
        input_dim = input_shape[2]
        self.input_dim = input_dim
        self.input = K.placeholder(input_shape)

        if self.stateful:
            if not input_shape[0]:
                raise Exception('If a RNN is stateful, a complete ' +
                                'input_shape must be provided ' +
                                '(including batch size).')
            self.states = [K.zeros(input_shape[0], self.output_dim),
                           K.zeros(input_shape[0], self.output_dim)]
        else:
            # initial states: 2 all-zero tensor of shape (output_dim)
            self.states = [None, None]

        self.W_i = self.init((input_dim, self.output_dim))
        self.U_i = self.inner_init((self.output_dim, self.output_dim))
        self.b_i = K.zeros((self.output_dim))

        self.W_f = self.init((input_dim, self.output_dim))
        self.U_f = self.inner_init((self.output_dim, self.output_dim))
        self.b_f = self.forget_bias_init((self.output_dim))

        self.W_c = self.init((input_dim, self.output_dim))
        self.U_c = self.inner_init((self.output_dim, self.output_dim))
        self.b_c = K.zeros((self.output_dim))

        self.W_o = self.init((input_dim, self.output_dim))
        self.U_o = self.inner_init((self.output_dim, self.output_dim))
        self.b_o = K.zeros((self.output_dim))

        self.params = [self.W_i, self.U_i, self.b_i,
                       self.W_c, self.U_c, self.b_c,
                       self.W_f, self.U_f, self.b_f,
                       self.W_o, self.U_o, self.b_o]

        if self.initial_weights is not None:
            self.set_weights(self.initial_weights)
            del self.initial_weights

    def step(self, x, states):
        assert len(states) == 2
        h_tm1 = states[0]
        c_tm1 = states[1]

        x_i = K.dot(x, self.W_i) + self.b_i
        x_f = K.dot(x, self.W_f) + self.b_f
        x_c = K.dot(x, self.W_c) + self.b_c
        x_o = K.dot(x, self.W_o) + self.b_o

<<<<<<< HEAD
        i = self.inner_activation(x_i + K.dot(h_tm1, self.U_i))
        f = self.inner_activation(x_f + K.dot(h_tm1, self.U_f))
        c = f * c_tm1 + i * self.activation(x_c + K.dot(h_tm1, self.U_c))
        o = self.inner_activation(x_o + K.dot(h_tm1, self.U_o))
        h = o * self.activation(c)
        return h, [h, c]
=======
        if self.return_sequences and self.go_backwards:
            return outputs[::-1].dimshuffle((1, 0, 2))
        elif self.return_sequences:
            return outputs.dimshuffle((1, 0, 2))
        return outputs[-1]
>>>>>>> febc604f

    def get_config(self):
        config = {"output_dim": self.output_dim,
                  "init": self.init.__name__,
                  "inner_init": self.inner_init.__name__,
                  "forget_bias_init": self.forget_bias_init.__name__,
                  "activation": self.activation.__name__,
                  "inner_activation": self.inner_activation.__name__}
        base_config = super(LSTM, self).get_config()
        return dict(list(base_config.items()) + list(config.items()))


class JZS(Recurrent):
    '''
        Evolved recurrent neural network architectures
        from the evaluation of thousands
        of models, serving as alternatives to LSTMs and GRUs.
        See Jozefowicz et al. 2015.

        References:
            An Empirical Exploration of Recurrent Network Architectures
                http://www.jmlr.org/proceedings/papers/v37/jozefowicz15.pdf
    '''
    def __init__(self, output_dim,
                 init='glorot_uniform', inner_init='orthogonal',
                 activation='tanh', inner_activation='sigmoid',
                 **kwargs):
        self.output_dim = output_dim
        self.init = initializations.get(init)
        self.inner_init = initializations.get(inner_init)
        self.activation = activations.get(activation)
        self.inner_activation = activations.get(inner_activation)
        super(JZS, self).__init__(**kwargs)

    def build(self):
        input_shape = self.input_shape
        input_dim = input_shape[2]
        self.input_dim = input_dim
        self.input = K.placeholder(input_shape)

        if self.stateful:
            if not input_shape[0]:
                raise Exception('If a RNN is stateful, a complete ' +
                                'input_shape must be provided ' +
                                '(including batch size).')
            self.states = [K.zeros(input_shape[0], self.output_dim)]
        else:
            # initial states: all-zero tensor of shape (output_dim)
            self.states = [None]

        self.W_z = self.init((input_dim, self.output_dim))
        self.U_z = self.inner_init((self.output_dim, self.output_dim))
        self.b_z = K.zeros((self.output_dim))

        self.W_r = self.init((input_dim, self.output_dim))
        self.U_r = self.inner_init((self.output_dim, self.output_dim))
        self.b_r = K.zeros((self.output_dim))

        self.W_h = self.init((input_dim, self.output_dim))
        self.U_h = self.inner_init((self.output_dim, self.output_dim))
        self.b_h = K.zeros((self.output_dim))

        # P matrix used to project X onto different dimension,
        # using sparse random projections
        if input_dim == self.output_dim:
            self.P = K.variable(np.identity(self.output_dim))
        else:
            P = np.random.binomial(1, 0.5, size=(input_dim, self.output_dim))
            P = 1. / np.sqrt(input_dim) * (P * 2. - 1.)
            self.P = K.variable(P)

        self.params = [self.W_z, self.b_z,
                       self.W_r, self.U_r, self.b_r,
                       self.U_h, self.b_h,
                       self.P]

        if self.initial_weights is not None:
            self.set_weights(self.initial_weights)
            del self.initial_weights

<<<<<<< HEAD
=======
    def _step(self,
              xz_t, xr_t, xh_t, mask_tm1,
              h_tm1,
              u_r, u_h):
        h_mask_tm1 = mask_tm1 * h_tm1
        z = self.inner_activation(xz_t)
        r = self.inner_activation(xr_t + T.dot(h_mask_tm1, u_r))
        hh_t = self.activation(xh_t + T.dot(r * h_mask_tm1, u_h))
        h_t = hh_t * z + h_mask_tm1 * (1 - z)
        return h_t

    def get_output(self, train=False):
        X = self.get_input(train)
        padded_mask = self.get_padded_shuffled_mask(train, X, pad=1)
        X = X.dimshuffle((1, 0, 2))

        x_z = T.dot(X, self.W_z) + self.b_z
        x_r = T.dot(X, self.W_r) + self.b_r
        x_h = T.tanh(T.dot(X, self.Pmat)) + self.b_h
        outputs, updates = theano.scan(
            self._step,
            sequences=[x_z, x_r, x_h, padded_mask],
            outputs_info=T.unbroadcast(alloc_zeros_matrix(X.shape[1], self.output_dim), 1),
            non_sequences=[self.U_r, self.U_h],
            truncate_gradient=self.truncate_gradient,
            go_backwards=self.go_backwards)
        if self.return_sequences and self.go_backwards:
            return outputs[::-1].dimshuffle((1, 0, 2))
        elif self.return_sequences:
            return outputs.dimshuffle((1, 0, 2))
        return outputs[-1]

>>>>>>> febc604f
    def get_config(self):
        config = {"output_dim": self.output_dim,
                  "init": self.init.__name__,
                  "inner_init": self.inner_init.__name__,
                  "activation": self.activation.__name__,
                  "inner_activation": self.inner_activation.__name__}
        base_config = super(JZS, self).get_config()
        return dict(list(base_config.items()) + list(config.items()))


class JZS1(JZS):
    '''
        Evolved recurrent neural network architectures
        from the evaluation of thousands
        of models, serving as alternatives to LSTMs and GRUs.
        See Jozefowicz et al. 2015.

        This corresponds to the `MUT1` architecture described in the paper.
    '''
    def __init__(self, *args, **kwargs):
        super(JZS1, self).__init__(*args, **kwargs)

    def step(self, x, states):
        assert len(states) == 1
        h_tm1 = states[0]

        x_z = K.dot(x, self.W_z) + self.b_z
        x_r = K.dot(x, self.P) + self.b_r
        x_h = K.dot(x, self.W_h) + self.b_h

        z = self.inner_activation(x_z)
        r = self.inner_activation(x_r + K.dot(h_tm1, self.U_r))
        hh = self.activation(x_h + K.dot(r * h_tm1, self.U_h))
        h = hh * z + h_tm1 * (1. - z)
        return h, [h]


class JZS2(JZS):
    '''
        Evolved recurrent neural network architectures
        from the evaluation of thousands
        of models, serving as alternatives to LSTMs and GRUs.
        See Jozefowicz et al. 2015.

        This corresponds to the `MUT2` architecture described in the paper.
    '''
    def __init__(self, *args, **kwargs):
        super(JZS2, self).__init__(*args, **kwargs)

    def step(self, x, states):
        assert len(states) == 1
        h_tm1 = states[0]

<<<<<<< HEAD
        x_z = K.dot(x, self.W_z) + self.b_z
        x_r = K.dot(x, self.P) + self.b_r
        x_h = K.dot(x, self.W_h) + self.b_h
=======
        if self.return_sequences and self.go_backwards:
            return outputs[::-1].dimshuffle((1, 0, 2))
        elif self.return_sequences:
            return outputs.dimshuffle((1, 0, 2))
        return outputs[-1]
>>>>>>> febc604f

        z = self.inner_activation(x_z + K.dot(h_tm1, self.U_z))
        r = self.inner_activation(x_r + K.dot(h_tm1, self.U_r))
        hh = self.activation(x_h + K.dot(r * h_tm1, self.U_h))
        h = hh * z + h_tm1 * (1. - z)
        return h, [h]


class JZS3(Recurrent):
    '''
        Evolved recurrent neural network architectures
        from the evaluation of thousands
        of models, serving as alternatives to LSTMs and GRUs.
        See Jozefowicz et al. 2015.

        This corresponds to the `MUT3` architecture described in the paper.
    '''
<<<<<<< HEAD
    def __init__(self, *args, **kwargs):
        super(JZS3, self).__init__(*args, **kwargs)

    def step(self, x, states):
        assert len(states) == 1
        h_tm1 = states[0]

        x_z = K.dot(x, self.W_z) + self.b_z
        x_r = K.dot(x, self.P) + self.b_r
        x_h = K.dot(x, self.W_h) + self.b_h

        z = self.inner_activation(x_z + K.dot(K.tanh(h_tm1), self.U_z))
        r = self.inner_activation(x_r + K.dot(h_tm1, self.U_r))
        hh = self.activation(x_h + K.dot(r * h_tm1, self.U_h))
        h = hh * z + h_tm1 * (1. - z)
        return h, [h]
=======
    def __init__(self, output_dim,
                 init='glorot_uniform', inner_init='orthogonal',
                 activation='tanh', inner_activation='sigmoid',
                 weights=None, truncate_gradient=-1, return_sequences=False,
                 input_dim=None, input_length=None, go_backwards=False, **kwargs):
        self.output_dim = output_dim
        self.init = initializations.get(init)
        self.inner_init = initializations.get(inner_init)
        self.activation = activations.get(activation)
        self.inner_activation = activations.get(inner_activation)
        self.truncate_gradient = truncate_gradient
        self.return_sequences = return_sequences
        self.initial_weights = weights
        self.go_backwards = go_backwards

        self.input_dim = input_dim
        self.input_length = input_length
        if self.input_dim:
            kwargs['input_shape'] = (self.input_length, self.input_dim)
        super(JZS3, self).__init__(**kwargs)

    def build(self):
        input_dim = self.input_shape[2]
        self.input = T.tensor3()

        self.W_z = self.init((input_dim, self.output_dim))
        self.U_z = self.inner_init((self.output_dim, self.output_dim))
        self.b_z = shared_zeros((self.output_dim))

        self.W_r = self.init((input_dim, self.output_dim))
        self.U_r = self.inner_init((self.output_dim, self.output_dim))
        self.b_r = shared_zeros((self.output_dim))

        self.W_h = self.init((input_dim, self.output_dim))
        self.U_h = self.inner_init((self.output_dim, self.output_dim))
        self.b_h = shared_zeros((self.output_dim))

        self.params = [
            self.W_z, self.U_z, self.b_z,
            self.W_r, self.U_r, self.b_r,
            self.W_h, self.U_h, self.b_h,
        ]

        if self.initial_weights is not None:
            self.set_weights(self.initial_weights)
            del self.initial_weights

    def _step(self,
              xz_t, xr_t, xh_t, mask_tm1,
              h_tm1,
              u_z, u_r, u_h):
        h_mask_tm1 = mask_tm1 * h_tm1
        z = self.inner_activation(xz_t + T.dot(T.tanh(h_mask_tm1), u_z))
        r = self.inner_activation(xr_t + T.dot(h_mask_tm1, u_r))
        hh_t = self.activation(xh_t + T.dot(r * h_mask_tm1, u_h))
        h_t = hh_t * z + h_mask_tm1 * (1 - z)
        return h_t

    def get_output(self, train=False):
        X = self.get_input(train)
        padded_mask = self.get_padded_shuffled_mask(train, X, pad=1)
        X = X.dimshuffle((1, 0, 2))

        x_z = T.dot(X, self.W_z) + self.b_z
        x_r = T.dot(X, self.W_r) + self.b_r
        x_h = T.dot(X, self.W_h) + self.b_h
        outputs, updates = theano.scan(
            self._step,
            sequences=[x_z, x_r, x_h, padded_mask],
            outputs_info=T.unbroadcast(alloc_zeros_matrix(X.shape[1], self.output_dim), 1),
            non_sequences=[self.U_z, self.U_r, self.U_h],
            truncate_gradient=self.truncate_gradient,
            go_backwards=self.go_backwards)
        
        if self.return_sequences and self.go_backwards:
            return outputs[::-1].dimshuffle((1, 0, 2))
        elif self.return_sequences:
            return outputs.dimshuffle((1, 0, 2))
        return outputs[-1]

    def get_config(self):
        config = {"name": self.__class__.__name__,
                  "output_dim": self.output_dim,
                  "init": self.init.__name__,
                  "inner_init": self.inner_init.__name__,
                  "activation": self.activation.__name__,
                  "inner_activation": self.inner_activation.__name__,
                  "truncate_gradient": self.truncate_gradient,
                  "return_sequences": self.return_sequences,
                  "input_dim": self.input_dim,
                  "input_length": self.input_length,
                  "go_backwards": self.go_backwards}
        base_config = super(JZS3, self).get_config()
        return dict(list(base_config.items()) + list(config.items()))
>>>>>>> febc604f
<|MERGE_RESOLUTION|>--- conflicted
+++ resolved
@@ -64,6 +64,7 @@
             reducer = K.zeros((self.input_dim, self.output_dim))
             initial_state = K.dot(initial_state, reducer)  # (samples, output_dim)
             initial_states = [initial_state for _ in range(len(self.states))]
+
         last_output, outputs, states = K.rnn(self.step, X, initial_states,
                                              go_backwards=self.go_backwards,
                                              masking=masking)
@@ -71,18 +72,10 @@
             for i in range(len(states)):
                 K.set_value(self.states[i], states[i])
 
-<<<<<<< HEAD
         if self.return_sequences:
             return outputs
         else:
             return last_output
-=======
-        if self.return_sequences and self.go_backwards:
-            return outputs[::-1].dimshuffle((1, 0, 2))
-        elif self.return_sequences:
-            return outputs.dimshuffle((1, 0, 2))
-        return outputs[-1]
->>>>>>> febc604f
 
     def get_config(self):
         config = {"name": self.__class__.__name__,
@@ -98,12 +91,10 @@
 class SimpleRNN(Recurrent):
     '''
         Fully-connected RNN where the output is to fed back to input.
-
         Takes inputs with shape:
         (nb_samples, max_sample_length, input_dim)
         (samples shorter than `max_sample_length`
          are padded with zeros at the end)
-
         and returns outputs with shape:
         if not return_sequences:
             (nb_samples, output_dim)
@@ -142,7 +133,6 @@
             self.set_weights(self.initial_weights)
             del self.initial_weights
 
-<<<<<<< HEAD
     def step(self, x, states):
         # states only contains the previous output.
         assert len(states) == 1
@@ -150,48 +140,6 @@
         h = K.dot(x, self.W) + self.b
         output = self.activation(h * K.dot(prev_output, self.U))
         return output, [output]
-=======
-    def _step(self, x_t, *args):
-        o = x_t
-        for i in range(self.depth):
-            mask_tmi = args[i]
-            h_tmi = args[i + self.depth]
-            U_tmi = args[i + 2*self.depth]
-            o += mask_tmi*self.inner_activation(T.dot(h_tmi, U_tmi))
-        return self.activation(o)
-
-    def get_output(self, train=False):
-        X = self.get_input(train)
-        padded_mask = self.get_padded_shuffled_mask(train, X, pad=self.depth)
-        X = X.dimshuffle((1, 0, 2))
-
-        x = T.dot(X, self.W) + self.b
-
-        if self.depth == 1:
-            initial = T.unbroadcast(alloc_zeros_matrix(X.shape[1], self.output_dim), 1)
-        else:
-            initial = T.unbroadcast(T.unbroadcast(alloc_zeros_matrix(self.depth, X.shape[1], self.output_dim), 0), 2)
-
-        outputs, updates = theano.scan(
-            self._step,
-            sequences=[x, dict(
-                input=padded_mask,
-                taps=[(-i) for i in range(self.depth)]
-            )],
-            outputs_info=[dict(
-                initial=initial,
-                taps=[(-i-1) for i in range(self.depth)]
-            )],
-            non_sequences=self.Us,
-            truncate_gradient=self.truncate_gradient,
-            go_backwards=self.go_backwards)
-
-        if self.return_sequences and self.go_backwards:
-            return outputs[::-1].dimshuffle((1, 0, 2))
-        elif self.return_sequences:
-            return outputs.dimshuffle((1, 0, 2))
-        return outputs[-1]
->>>>>>> febc604f
 
     def get_config(self):
         config = {"output_dim": self.output_dim,
@@ -205,21 +153,17 @@
 class GRU(Recurrent):
     '''
         Gated Recurrent Unit - Cho et al. 2014
-
         Acts as a spatiotemporal projection,
         turning a sequence of vectors into a single vector.
-
         Takes inputs with shape:
         (nb_samples, max_sample_length, input_dim)
         (samples shorter than `max_sample_length`
          are padded with zeros at the end)
-
         and returns outputs with shape:
         if not return_sequences:
             (nb_samples, output_dim)
         if return_sequences:
             (nb_samples, max_sample_length, output_dim)
-
         References:
             On the Properties of Neural Machine Translation:
             Encoder–Decoder Approaches
@@ -285,17 +229,9 @@
         z = self.inner_activation(x_z + K.dot(h_tm1, self.U_z))
         r = self.inner_activation(x_r + K.dot(h_tm1, self.U_r))
 
-<<<<<<< HEAD
         hh = self.inner_activation(x_h + K.dot(r * h_tm1, self.U_h))
         h = z * h_tm1 + (1 - z) * hh
         return h, [h]
-=======
-        if self.return_sequences and self.go_backwards:
-            return outputs[::-1].dimshuffle((1, 0, 2))
-        elif self.return_sequences:
-            return outputs.dimshuffle((1, 0, 2))
-        return outputs[-1]
->>>>>>> febc604f
 
     def get_config(self):
         config = {"output_dim": self.output_dim,
@@ -311,21 +247,17 @@
     '''
         Acts as a spatiotemporal projection,
         turning a sequence of vectors into a single vector.
-
         Takes inputs with shape:
         (nb_samples, max_sample_length, input_dim)
         (samples shorter than `max_sample_length`
          are padded with zeros at the end)
-
         and returns outputs with shape:
         if not return_sequences:
             (nb_samples, output_dim)
         if return_sequences:
             (nb_samples, max_sample_length, output_dim)
-
         For a step-by-step description of the algorithm, see:
         http://deeplearning.net/tutorial/lstm.html
-
         References:
             Long short-term memory (original 97 paper)
                 http://deeplearning.cs.cmu.edu/pdfs/Hochreiter97_lstm.pdf
@@ -398,20 +330,12 @@
         x_c = K.dot(x, self.W_c) + self.b_c
         x_o = K.dot(x, self.W_o) + self.b_o
 
-<<<<<<< HEAD
         i = self.inner_activation(x_i + K.dot(h_tm1, self.U_i))
         f = self.inner_activation(x_f + K.dot(h_tm1, self.U_f))
         c = f * c_tm1 + i * self.activation(x_c + K.dot(h_tm1, self.U_c))
         o = self.inner_activation(x_o + K.dot(h_tm1, self.U_o))
         h = o * self.activation(c)
         return h, [h, c]
-=======
-        if self.return_sequences and self.go_backwards:
-            return outputs[::-1].dimshuffle((1, 0, 2))
-        elif self.return_sequences:
-            return outputs.dimshuffle((1, 0, 2))
-        return outputs[-1]
->>>>>>> febc604f
 
     def get_config(self):
         config = {"output_dim": self.output_dim,
@@ -430,7 +354,6 @@
         from the evaluation of thousands
         of models, serving as alternatives to LSTMs and GRUs.
         See Jozefowicz et al. 2015.
-
         References:
             An Empirical Exploration of Recurrent Network Architectures
                 http://www.jmlr.org/proceedings/papers/v37/jozefowicz15.pdf
@@ -492,41 +415,6 @@
             self.set_weights(self.initial_weights)
             del self.initial_weights
 
-<<<<<<< HEAD
-=======
-    def _step(self,
-              xz_t, xr_t, xh_t, mask_tm1,
-              h_tm1,
-              u_r, u_h):
-        h_mask_tm1 = mask_tm1 * h_tm1
-        z = self.inner_activation(xz_t)
-        r = self.inner_activation(xr_t + T.dot(h_mask_tm1, u_r))
-        hh_t = self.activation(xh_t + T.dot(r * h_mask_tm1, u_h))
-        h_t = hh_t * z + h_mask_tm1 * (1 - z)
-        return h_t
-
-    def get_output(self, train=False):
-        X = self.get_input(train)
-        padded_mask = self.get_padded_shuffled_mask(train, X, pad=1)
-        X = X.dimshuffle((1, 0, 2))
-
-        x_z = T.dot(X, self.W_z) + self.b_z
-        x_r = T.dot(X, self.W_r) + self.b_r
-        x_h = T.tanh(T.dot(X, self.Pmat)) + self.b_h
-        outputs, updates = theano.scan(
-            self._step,
-            sequences=[x_z, x_r, x_h, padded_mask],
-            outputs_info=T.unbroadcast(alloc_zeros_matrix(X.shape[1], self.output_dim), 1),
-            non_sequences=[self.U_r, self.U_h],
-            truncate_gradient=self.truncate_gradient,
-            go_backwards=self.go_backwards)
-        if self.return_sequences and self.go_backwards:
-            return outputs[::-1].dimshuffle((1, 0, 2))
-        elif self.return_sequences:
-            return outputs.dimshuffle((1, 0, 2))
-        return outputs[-1]
-
->>>>>>> febc604f
     def get_config(self):
         config = {"output_dim": self.output_dim,
                   "init": self.init.__name__,
@@ -543,7 +431,6 @@
         from the evaluation of thousands
         of models, serving as alternatives to LSTMs and GRUs.
         See Jozefowicz et al. 2015.
-
         This corresponds to the `MUT1` architecture described in the paper.
     '''
     def __init__(self, *args, **kwargs):
@@ -570,7 +457,6 @@
         from the evaluation of thousands
         of models, serving as alternatives to LSTMs and GRUs.
         See Jozefowicz et al. 2015.
-
         This corresponds to the `MUT2` architecture described in the paper.
     '''
     def __init__(self, *args, **kwargs):
@@ -580,17 +466,9 @@
         assert len(states) == 1
         h_tm1 = states[0]
 
-<<<<<<< HEAD
         x_z = K.dot(x, self.W_z) + self.b_z
         x_r = K.dot(x, self.P) + self.b_r
         x_h = K.dot(x, self.W_h) + self.b_h
-=======
-        if self.return_sequences and self.go_backwards:
-            return outputs[::-1].dimshuffle((1, 0, 2))
-        elif self.return_sequences:
-            return outputs.dimshuffle((1, 0, 2))
-        return outputs[-1]
->>>>>>> febc604f
 
         z = self.inner_activation(x_z + K.dot(h_tm1, self.U_z))
         r = self.inner_activation(x_r + K.dot(h_tm1, self.U_r))
@@ -605,10 +483,8 @@
         from the evaluation of thousands
         of models, serving as alternatives to LSTMs and GRUs.
         See Jozefowicz et al. 2015.
-
         This corresponds to the `MUT3` architecture described in the paper.
     '''
-<<<<<<< HEAD
     def __init__(self, *args, **kwargs):
         super(JZS3, self).__init__(*args, **kwargs)
 
@@ -624,100 +500,4 @@
         r = self.inner_activation(x_r + K.dot(h_tm1, self.U_r))
         hh = self.activation(x_h + K.dot(r * h_tm1, self.U_h))
         h = hh * z + h_tm1 * (1. - z)
-        return h, [h]
-=======
-    def __init__(self, output_dim,
-                 init='glorot_uniform', inner_init='orthogonal',
-                 activation='tanh', inner_activation='sigmoid',
-                 weights=None, truncate_gradient=-1, return_sequences=False,
-                 input_dim=None, input_length=None, go_backwards=False, **kwargs):
-        self.output_dim = output_dim
-        self.init = initializations.get(init)
-        self.inner_init = initializations.get(inner_init)
-        self.activation = activations.get(activation)
-        self.inner_activation = activations.get(inner_activation)
-        self.truncate_gradient = truncate_gradient
-        self.return_sequences = return_sequences
-        self.initial_weights = weights
-        self.go_backwards = go_backwards
-
-        self.input_dim = input_dim
-        self.input_length = input_length
-        if self.input_dim:
-            kwargs['input_shape'] = (self.input_length, self.input_dim)
-        super(JZS3, self).__init__(**kwargs)
-
-    def build(self):
-        input_dim = self.input_shape[2]
-        self.input = T.tensor3()
-
-        self.W_z = self.init((input_dim, self.output_dim))
-        self.U_z = self.inner_init((self.output_dim, self.output_dim))
-        self.b_z = shared_zeros((self.output_dim))
-
-        self.W_r = self.init((input_dim, self.output_dim))
-        self.U_r = self.inner_init((self.output_dim, self.output_dim))
-        self.b_r = shared_zeros((self.output_dim))
-
-        self.W_h = self.init((input_dim, self.output_dim))
-        self.U_h = self.inner_init((self.output_dim, self.output_dim))
-        self.b_h = shared_zeros((self.output_dim))
-
-        self.params = [
-            self.W_z, self.U_z, self.b_z,
-            self.W_r, self.U_r, self.b_r,
-            self.W_h, self.U_h, self.b_h,
-        ]
-
-        if self.initial_weights is not None:
-            self.set_weights(self.initial_weights)
-            del self.initial_weights
-
-    def _step(self,
-              xz_t, xr_t, xh_t, mask_tm1,
-              h_tm1,
-              u_z, u_r, u_h):
-        h_mask_tm1 = mask_tm1 * h_tm1
-        z = self.inner_activation(xz_t + T.dot(T.tanh(h_mask_tm1), u_z))
-        r = self.inner_activation(xr_t + T.dot(h_mask_tm1, u_r))
-        hh_t = self.activation(xh_t + T.dot(r * h_mask_tm1, u_h))
-        h_t = hh_t * z + h_mask_tm1 * (1 - z)
-        return h_t
-
-    def get_output(self, train=False):
-        X = self.get_input(train)
-        padded_mask = self.get_padded_shuffled_mask(train, X, pad=1)
-        X = X.dimshuffle((1, 0, 2))
-
-        x_z = T.dot(X, self.W_z) + self.b_z
-        x_r = T.dot(X, self.W_r) + self.b_r
-        x_h = T.dot(X, self.W_h) + self.b_h
-        outputs, updates = theano.scan(
-            self._step,
-            sequences=[x_z, x_r, x_h, padded_mask],
-            outputs_info=T.unbroadcast(alloc_zeros_matrix(X.shape[1], self.output_dim), 1),
-            non_sequences=[self.U_z, self.U_r, self.U_h],
-            truncate_gradient=self.truncate_gradient,
-            go_backwards=self.go_backwards)
-        
-        if self.return_sequences and self.go_backwards:
-            return outputs[::-1].dimshuffle((1, 0, 2))
-        elif self.return_sequences:
-            return outputs.dimshuffle((1, 0, 2))
-        return outputs[-1]
-
-    def get_config(self):
-        config = {"name": self.__class__.__name__,
-                  "output_dim": self.output_dim,
-                  "init": self.init.__name__,
-                  "inner_init": self.inner_init.__name__,
-                  "activation": self.activation.__name__,
-                  "inner_activation": self.inner_activation.__name__,
-                  "truncate_gradient": self.truncate_gradient,
-                  "return_sequences": self.return_sequences,
-                  "input_dim": self.input_dim,
-                  "input_length": self.input_length,
-                  "go_backwards": self.go_backwards}
-        base_config = super(JZS3, self).get_config()
-        return dict(list(base_config.items()) + list(config.items()))
->>>>>>> febc604f
+        return h, [h]